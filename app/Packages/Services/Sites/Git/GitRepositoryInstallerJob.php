--- conflicted
+++ resolved
@@ -60,12 +60,9 @@
             // Execute installation - the installer handles all logic, validation, and database tracking
             $installer->execute($this->site, $this->configuration);
 
-<<<<<<< HEAD
             // ✅ UPDATE: installing → installed
             // Model event broadcasts automatically via Reverb
-=======
             // Update git status to installed and site status to active on success
->>>>>>> a4195601
             $this->site->update([
                 'git_status' => GitStatus::Installed,
                 'git_installed_at' => now(),
